--- conflicted
+++ resolved
@@ -3,16 +3,10 @@
 import json
 import unittest
 import tempfile
-<<<<<<< HEAD
 from io import StringIO
+import click
 from unittest.mock import Mock, patch
 from tests.helpers import TestContext
-=======
-
-import click
-
-from tutor import config as tutor_config
->>>>>>> 94941d03
 from tutor import interactive
 from tutor import config as tutor_config
 from tutor.types import get_typed, Config
@@ -49,11 +43,7 @@
             self.assertTrue(os.path.exists(config_path.group(1)))
 
     @patch.object(tutor_config.fmt, "echo")
-<<<<<<< HEAD
-    def test_update_twice_should_return_same_config(self, _: Mock) -> None:
-=======
     def test_save_load(self, _: Mock) -> None:
->>>>>>> 94941d03
         with tempfile.TemporaryDirectory() as root:
             config1 = tutor_config.load_minimal(root)
             tutor_config.save_config_file(root, config1)
