--- conflicted
+++ resolved
@@ -1,10 +1,6 @@
 .DEFAULT_GOAL := help
 .PHONY: docs
-<<<<<<< HEAD
 SRC_DIRS = ./tutor ./tests ./bin ./docs
-=======
-SRC_DIRS = ./tutor ./tests ./bin
->>>>>>> 94941d03
 BLACK_OPTS = --exclude templates ${SRC_DIRS}
 
 ###### Development
