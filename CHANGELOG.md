# Changelog

<!--
Every user-facing change should have an entry in this changelog. Please respect the following instructions:
- Add your changes right below the "Unreleased" section title. If there are other unreleased changes,
  add your own on top of them, as the first line in that section.
- Indicate breaking changes by prepending an explosion 💥 character.
- You may optionally append "(by <author>)" at the end of the line, where "<author>" is either one (just one)
  of your GitHub username, real name or affiliated organization. These affiliations will be displayed in
  he release notes for every release.
- If you need to create a new release, create a separate commit just for that. It is important to respect these
  instructions, because git commits are used to generate release notes:
    - Add a "## vX.Y.Z (year-month-day)" line just below "## Unreleased", such that the new changes are now listed as part of release.
    - The title of the commit should be the same as the section title: "vX.Y.Z (year-month-day)".
    - The commit message should be copy-pasted from the release section.
    - Have a look at other release commits for reference.
-->

## Unreleased

<<<<<<< HEAD
- [Fix] `tutor dev quickstart` would fail under certain versions of docker-compose due to a bug in the logic that handled volume mounting. (by @kdmccormick)
=======
- [Bugfix] The `tutor k8s start` command will succeed even when `k8s-override` and `kustomization-patches-strategic-merge` are not specified. (by @edazzocaisser)
>>>>>>> d27e8d5b

## v14.0.3 (2022-07-09)

- [Bugfix] Build openedx-dev Docker image even when the host user is root, for instance on Windows. (by @regisb)
- [Bugfix] Patch nutmeg.1 release with [LTI 1.3 fix](https://github.com/openedx/edx-platform/pull/30716). (by @ormsbee)
- [Improvement] Make it possible to override k8s resources in plugins using `k8s-override` patch. (by @foadlind)

## v14.0.2 (2022-06-27)

- [Bugfix] Update problem with hint template so it works with newer python versions. (by @mariajgrimaldi)
- [Feature] Add default PYTHONBREAKPOINT to openedx/Dockerfile (by @Carlos-Muniz)
- [Bugfix] Fix smtp server port in `cms.yml` which was causing email sending failures in the Studio. (by @regisb)
- [Bugfix] Skip waiting for MongoDB if it is served using SRV records. (by @gabor-boros)
- [Improvement] Use `git am` instead of `cherry-pick` to simplify patching process.
- [Improvement] Tutor is now compatible with Docker Compose subcommand.

## v14.0.1 (2022-06-13)

- [Bugfix] Fix missing tables on migration from maple ([#689](https://github.com/overhangio/tutor/issues/689)). (by @ibrmora)
- [Bugfix] Fix plugin patches in cms.env.yml template.

## v14.0.0 (2022-06-09)

- 💥[Feature] Upgrade to Nutmeg: (by @regisb)
  - 💥[Feature] Hide a course from the `/course` search page in the LMS when the course visibility is set to "none" in the Studio. (thanks @ghassanmas!)
  - 💥[Improvement] The `lms.env.json` and `cms.env.json` files are moved to `lms.env.yml` and `cms.env.yml`. As a consequence, plugin developers must reformat the following patches to use YAML format, and not JSON: "common-env-features", "lms-env-features", "cms-env-features", "lms-env", "cms-env", "openedx-auth".
  - 💥[Feature] Persistent grades are now enabled by default.
  - [Bugfix] Remove edX references from bulk emails ([issue](https://github.com/openedx/build-test-release-wg/issues/100)).
  - [Improvement] For Tutor Nightly (and only Nightly), official plugins are now installed from their nightly branches on GitHub instead of a version range on PyPI. This will allow Nightly users to install all official plugins by running ``pip install -e ".[full]"``.
  - [Bugfix] Start MongoDB when running migrations, because a new data migration fails if MongoDB is not running

## v13.3.1 (2022-06-06)

- [Bugfix] Crashing celery workers in development (#681). (by @regisb)
- [Bugfix] Fix studio logout issue. (by @Alec4r)

## v13.3.0 (2022-06-03)

- [Security] Apply logout redirect url security fix. (by @regisb)
- [Feature] Make it possible to force the rendering of a given template, even when the template path matches an ignore pattern. (by @regisb)
- 💥[Bugfix] Get rid of the `tutor config render` command, which is useless now that themes can be implemented as plugins. (by @regisb)

## v13.2.3 (2022-05-30)

- [Bugfix] Truncate site display name to 50 characters with a warning, fixing data too long error for long site names. (by @navinkarkera)
- [Feature] Add patch to allow overriding final openedx docker image CMD.
- [Bugfix] Ignore Python plugins that cannot be loaded. (by @regisb)
- [Improvement] Faster and more reliable builds with `npm clean-install` instead of `npm install`. (by @regisb. Thanks @ghassanmas!)
- [Bugfix] Fix 500 error during studio login. (by @regisb)
- [Bugfix] Fix updates for the Caddy deployment in multi-node Kubernetes clusters (#660). Previously, Caddy configuration updates might fail if the Kubernetes cluster had more than one worker node. (by @fghaas)

## v13.2.2 (2022-05-06)

- [Bugfix] Mounts were broken in dev mode. (by @kdmccormick)

## v13.2.1 (2022-05-06)

- [Bugfix] Fix broken file upload in studio because of unpinned studio-frontend requirement (see [discussion](https://discuss.overhang.io/t/missing-js-css-files-missing-from-openedx-docker-image-in-studio/2629) and [pull request](https://github.com/openedx/edx-platform/pull/30309)) (by @regisb. Thanks @uetuluk!).
- [Bugfix] "The Compose file is invalid" error on mounting dev-only folders. (by @regisb)
- [Bugfix] CMS settings in development. (by @regisb)

## v13.2.0 (2022-04-24)

- [Improvement] Add the `COMPOSE_PROJECT_STARTED` action and run `dev stop` on `local start` (and vice versa). (by @regisb)
- [Feature] Introduce `local/dev copyfrom` command to copy contents from a container. (by @regisb)
- [Bugfix] Fix a race condition that could prevent a newly provisioned LMS container from starting due to a `FileExistsError` when creating data folders.
- [Deprecation] Mark `tutor dev runserver` as deprecated in favor of `tutor dev start`. Since `start` now supports bind-mounting and breakpoint debugging, `runserver` is redundant and will be removed in a future release. (by @kdmccormick)
- [Improvement] Allow breakpoint debugging when attached to a service via `tutor dev start SERVICE`. (by @kdmccormick)
- [Security] Apply rate limiting security fix (see [commit](https://github.com/overhangio/edx-platform/commit/b5723e416e628cac4fa84392ca13e1b72817674f)). (by @regisb)
- [Feature] Introduce the ``-m/--mount`` option in ``local`` and ``dev`` commands to auto-magically bind-mount folders from the host. (by @regisb)
- [Feature] Add `tutor dev quickstart` command, which is similar to `tutor local quickstart`, except that it uses dev containers instead of local production ones and includes some other small differences for the convience of Open edX developers. This should remove some friction from the Open edX development setup process, which previously required that users provision using local producation containers (`tutor local quickstart`) but then stop them and switch to dev containers (`tutor local stop && tutor dev start -d`). (by @kdmccormick)
- 💥[Improvement] Make it possible to run `tutor k8s exec <command with multiple arguments>` (#636). As a consequence, it is no longer possible to run quoted commands: `tutor k8s exec "<some command>"`. Instead, you should remove the quotes: `tutor k8s exec <some command>`. (by @regisb)
- 💥[Deprecation] Drop support for the `TUTOR_EDX_PLATFORM_SETTINGS` environment variable. It is now recommended to create a plugin instead. (by @regisb)
- 💥[Improvement] Complete overhaul of the plugin extension mechanism. Tutor now has a hook-based Python API: actions can be triggered at different points of the application life cycle and data can be modified thanks to custom filters. The v0 plugin API is still supported, for backward compatibility, but plugin developers are encouraged to migrate their plugins to the new API. See the new plugin tutorial for more information. (by @regisb)
- [Improvement] Improved the output of `tutor plugins list`. (by @regisb)
- [Feature] Add `tutor [dev|local|k8s] status` command, which provides basic information about the platform's status. (by @kdmccormick)

## v13.1.11 (2022-04-12)

- [Security] Apply SAML security fix.
- [Improvement] In addition to the Docker build arguments `EDX_PLATFORM_REPOSITORY` and `NPM_REGISTRY`, also support two corresponding and identically-named `config.yml` values serving the same purpose.

## v13.1.10 (2022-04-11)

- [Feature] Upgrade all applications to open-release/maple.3.

## v13.1.9 (2022-04-06)

- [Security] Fix open redirect vulnerability in inactive user flow (see [commit](https://github.com/rgraber/edx-platform/commit/fbbcfe71832e700f16aad3636b0ccb35585d1c95))

## v13.1.8 (2022-03-18)

- [Bugfix] Fix "evalsymlink failure" during `k8s quickstart` (#611).
- [Bugfix] Fix "TypeError: upgrade() got an unexpected keyword argument 'non_interactive'" during `local upgrade`.

## v13.1.7 (2022-03-17)

- [Bugfix] Fix dockerize on arm64 by switching to the [powerman/dockerize](https://github.com/powerman/dockerize) fork (#591).
- [Bugfix] Fix "Unexpected args" error during service initialisation on Kubernetes (#611).

## v13.1.6 (2022-03-15)

- [Bugfix] Fix `local/k8s quickstart` commands when upgrading from an older release (#595).
- [Bugfix] Fix running the default exim-relay SMTP server on arm64 (#600).
- [Feature] Add `tutor k8s apply` command, which is a direct interface with `kubectl apply`.
- [Feature] Add `openedx-dockerfile-minimal` patch, which you can use to install custom packages and run commands as root in the Docker image.

## v13.1.5 (2022-02-14)

- [Improvement] Upgrade all services to open-release/maple.2.

## v13.1.4 (2022-02-08)

- [Security] Fix vulnerability in redirect URL during authentication (see [commit](https://github.com/overhangio/edx-platform/commit/06550411e34c04376fa3d757e1f068f464f816e6)).

## v13.1.3 (2022-02-01)

- [Security] Fix vulnerability in call to invalid enrollment API (see [commit](https://github.com/openedx/edx-platform/commit/a140c674799c527e961e37c5e46cb7dc1ffef5ac)).
- [Bugfix] Fix "Internal Server Error / AttributeError / object has no attribute 'get_metadata'" in learning MFE.
- [Improvement] Replace all links to github.com/edx by github.com/openedx, following the migration of all repositories.
- [Bugfix] Fix `k8s start caddy` command.

## v13.1.2 (2022-01-30)

- [Bugfix] Fix auto-renewal of certificates revoked by Let's Encrypt (see [discussion](https://community.letsencrypt.org/t/questions-about-renewing-before-tls-alpn-01-revocations/170449/21)).

## v13.1.1 (2022-01-25)

- [Bugfix] Fix authentication in development due to missing SameSite policy on session ID cookie.
- [Bugfix] Display properly themed favicon.ico image in LMS, Studio, and microfrontends.
- [Bugfix] Fix "LazyStaticAbsoluteUrl is not JSON serializable" error when sending bulk emails.
- [Bugfix] Fix `tutor local importdemocourse` fails when the platform is not up.

## v13.1.0 (2022-01-08)

- [Improvement] Provide much more comprehensive instructions when upgrading.
- [Bugfix] During the upgrade, make sure that the environment is up-to-date before prompting to rebuild the custom images.
- [Bugfix] Fix ownership of MySQL data, in particular when upgrading a Kubernetes cluster to Maple.
- [Bugfix] Ensure that ``tutor k8s upgrade`` is run during ``tutor k8s quickstart``, when necessary.
- 💥[Bugfix] By default, detect the current version during ``tutor k8s/local upgrade``.
- [Bugfix] Fix upgrading from Lilac to Maple on Kubernetes by deleting deployments and services.

## v13.0.3 (2022-01-04)

- [Security] Upgrade Django to 3.2.11 in edx-platform.
- [Security] Prevent non-staff users from searching usernames by email by abusing the logout URL.

## v13.0.2 (2021-12-22)

- [Security] Prevent non-staff users from searching usernames by email.

## v13.0.1 (2021-12-20)

- [Bugfix] Missing requirements file in `pip install tutor[full]`.

## v13.0.0 (2021-12-20)

- 💥[Improvement] Upgrade to Maple
  - Install all official plugins as part of the `tutor[full]` package.
  - Don't print error messages about loading plugins during autocompletion.
  - Prompt for image building when upgrading from one release to the next.
  - 💥 Allow concurrent logins to the LMS and the CMS.
  - Add `tutor local start --skip-build` option to skip building Docker images.
- [Feature] Better support of Caddy as a load balancer in Kubernetes:
  - Make it possible to start/stop a selection of resources with ``tutor k8s start/stop [names...]``.
  - Make it easy to deploy an independent LoadBalancer by converting the caddy service to a ClusterIP when ``ENABLE_WEB_PROXY=false``.
  - Add a ``app.kubernetes.io/component: loadbalancer`` label to the LoadBalancer service.
  - Add ``app.kubernetes.io/name`` labels to all services.
  - Preserve the LoadBalancer service in ``tutor k8s stop`` commands.
  - Wait for the caddy deployment to be ready before running initialisation jobs.
  - Fix running Caddy container in k8s, which should always be the case even if `ENABLE_WEB_PROXY` is false.
- [Security] On Kubernetes, convert all NodePort services to ClusterIP to guarantee network isolation from outside the cluster.
- 💥[Improvement] Move the Open edX forum to a [dedicated plugin](https://github.com/overhangio/tutor-forum/) (#450).
- 💥[Improvement] Drop Python 3.5 compatibility.
- 💥[Bugfix] No longer track the Tutor version number in resource labels (and label selectors, which breaks the update of Deployment resources), but instead do so in resource annotations.
- 💥[Improvement] Get rid of the "tutor-openedx" package, which is no longer supported.
- 💥[Improvement] Run all services as unprivileged containers, for better security. This has multiple consequences:
  - The "openedx-dev" image is now built with `tutor dev dc build lms`.
  - The "smtp" service now runs the "devture/exim-relay" Docker image, which is unprivileged. Also, the default SMTP port is now 8025.
- 💥[Feature] Get rid of the Nginx container and service, which is now replaced by Caddy. this has the following consequences:
    - Patches "nginx-cms", "nginx-lms", "nginx-extra", "local-docker-compose-nginx-aliases" are replaced by "caddyfile-cms", "caddyfile-lms", "caddyfile", " local-docker-compose-caddy-aliases".
    - Patches "k8s-deployments-nginx-volume-mounts", "k8s-deployments-nginx-volumes" were obsolete and are removed.
    - The `NGINX_HTTP_PORT` setting is renamed to `CADDY_HTTP_PORT`.
- [Bugfix] Fix building of the `openedx` image on ARM64 due to missing `libgeos-dev`

## v12.2.0 (2021-12-08)

- [Bugfix] Fix incorrect "from" address in course bulk emails (see [pull request](https://github.com/openedx/edx-platform/pull/29001)).
- 💥[Improvement] Fail on incorrect image name argument in `images build/pull/push/printtag` commands.
- [Bugfix] Remove trailing slashes in docker-compose files for [compatibility with docker-compose v2 in WSL](https://github.com/docker/compose/issues/8558).
- [Improvement] `settheme` now works with the preview domain.
- [Feature] Allow specifying extra pip packages through config.yml.

## v12.1.7 (2021-11-18)

- [Security] Timed exam security fix [29347](https://github.com/openedx/edx-platform/pull/29347).
- [Feature] Add [tutor-richie](https://github.com/overhangio/tutor-richie) to the plugins that are bundled with the tutor binary.
- [Improvement] Make `tutor plugins list` print plugins sorted by name.
- [Improvement] Ignore Python plugins that cannot be loaded.
- [Bugfix] When configured with `RUN_FORUM: false`, omit forum-related [Jobs](https://kubernetes.io/docs/concepts/workloads/controllers/job/) from the manifests that `tutor k8s` generates. (#525)

## v12.1.6 (2021-11-02)

- [Improvement] Upgrade all services to open-release/lilac.3.
- [Feature] Make it possible to override job configuration in development: if they exist, `dev/docker-compose.jobs.yml` and `dev/docker-compose.jobs.override.yml` will be loaded when running jobs.
- [Improvement] Faster `tutor local start` by building only necessary images.

## v12.1.5 (2021-10-25)

- 💥[Improvement] Change the `settheme` command such that, by default, a custom theme is assigned to the LMS and the CMS, both in production and development mode.
- [Bugfix] Change the `local quickstart` command to check for adequate Docker memory allocation on macOS (#463)

## v12.1.4 (2021-10-11)

- [Feature] Add configuration setting `PREVIEW_LMS_BASE` for custom preview domain.
- [Improvement] Enable milestones application flag `MILESTONES_APP` and prerequisite courses feature flags `ENABLE_PREREQUISITE_COURSES` by default.

## v12.1.3 (2021-09-28)

- [Bugfix] Fix 500 error during user registration.
- [Bugfix] Fix Mongodb compatibility version upgrade when upgrading from Koa to Lilac.
- [Feature] Ability to pass [docker build options](https://docs.docker.com/engine/reference/commandline/build/#options) via ``--docker-arg`` option in ``tutor images build`` command.

## v12.1.2 (2021-09-18)

- [Bugfix] Fix (again) forum starting issue: "NoMethodError: undefined method 'encode' for nil:NilClass".

## v12.1.1 (2021-09-17)

- [Bugfix] Fix forum starting issue: "NoMethodError: undefined method 'encode' for nil:NilClass".

## v12.1.0 (2021-09-17)

- [Improvement] Make it easier to run edx-platform unit tests.
- [Bugfix] Fix segmentation fault during `tutor config save` on Mac OS M1 (#473). Thanks @ghassanmas!
- [Bugfix] Fix a bug that prevented connecting to external MongoDB instances.
- [Improvement] Make sure that the logo included in email notifications (including discussion responses) is the same as the site logo.
- [Bugfix] Install IPython directly from PyPI instead of installing it from source (the reason it was installed from source is no longer relevant). The effect of this shall speed up the process of building the openedx-dev Docker image.
- [Feature] Add "openedx-dockerfile-post-git-checkout" patch.
- [Improvement] In the "openedx" Docker images, convert git patches to cherry-picks for a cleaner source tree.
- 💥[Feature] Make it possible to override local job configuration. This deprecates the older model for running jobs which dates back from a long time ago.

## v12.0.4 (2021-08-12)

- [Security] Apply security patch [28442](https://github.com/openedx/edx-platform/pull/28442).

## v12.0.3 (2021-08-10)

- [Improvement] Upgrade all services to open-release/lilac.2.
- [Bugfix] Fix "`sh` is not a recognized command" in some plugins, including minio.
- [Improvement] Set the default contact mailing email address
- [Bugfix] Fix minio initialisation in Kubernetes.

## v12.0.2 (2021-07-06)

- [Bugfix] Fix "Invalid command argument" during upgrade from Koa to Lilac.
- [Bugfix] Fix MySQL initialisation in docker-compose==2.0.0beta4.
- [Improvement] Tutor is now published on PyPI as "tutor".

## v12.0.1 (2021-06-22)

- [Bugfix] Fix double pulling MongoDB image when upgrading from Koa to Lilac.
- [Improvement] Better logging during `plugins disable`.
- [Bugfix] Fix "upstream sent too big header" error during login of existing users after a Koa to Lilac upgrade.
- [Feature] Added the ability to skip `config.yml` file modification while running `tutor config save` command with `-e` or `--env-only` flag.
- [Feature] Add new config value `FORUM_MONGODB_DATABASE` to set the forum database name.

## v12.0.0 (2021-06-09)

- 💥[Improvement] Upgrade all services to open-release/lilac.master.
- 💥[Feature] Migrate Android app building and the WebUI frontend away from core Tutor and to dedicated plugins (see [TEP](https://discuss.overhang.io/c/community/tep/9)). The `DOCKER_IMAGE_ANDROID` setting is thus renamed to `ANDROID_DOCKER_IMAGE`.
- [Feature] Run `docker-compose build` as part of `tutor local start`.

## v11.3.1 (2021-06-08)

- [Improvement] Avoid permission issues in Kubernetes/Openshift for users who do not have the rights to edit their namespace.
- [Improvement] Better Kubernetes object creation.

## v11.3.0 (2021-06-06)

- 💥[Security] Disable python-evaluated input by default as we don't run codejail.
- [Bugfix] Fix missing discussion notifications.
- [Improvement] Better error logging when loading a plugin from an incompatible version.

## v11.2.11 (2021-05-18)

- [Feature] Add Redis database configuration for both cache and celery.

## v11.2.10 (2021-05-17)

- [Security] Apply Django security patches by upgrading from 2.2.20 to 2.2.23.
- [Bugfix] Fix video unit completion (see [pull request](https://github.com/openedx/edx-platform/pull/27230)).

## v11.2.9 (2021-05-12)

- [Bugfix] Fix crashing installation because of a major release of all Pallets projects.
- [Bugfix] Fix crash in `local quickstart -p` command.
- [Bugfix] Fix 502 error on request to lms with header larger than the maximum uwsgi buffer size.

## v11.2.8 (2021-04-27)

- [Bugfix] Fix parsing of YAML-formatted values in ``config save --set KEY=VALUE`` commands, in use for instance with Ecommerce.

## v11.2.7 (2021-04-23)

- [Security] Apply security patch [27394](https://github.com/openedx/edx-platform/pull/27394).
- [Feature] Add patches to extend python requirements installation process in openedx and openedx-dev Dockerfiles.
- [Improvement] Apply edx-platform patches during Docker image build using tutor patch 'openedx-dockerfile-git-patches-default'.

## v11.2.6 (2021-04-09)

- [Improvement] Upgrade all services to open-release/koa.3.
- [Feature] Make it possible to build the openedx Docker image with a custom openedx-i18n version with the ``--build-arg OPENEDX_I18N_VERSION=custom`` command line argument.

## v11.2.5 (2021-03-30)

- [Bugfix] Fix edge case where `PLUGINS` entry is null in config.yml.
- [Bugfix] Fix missing py2neo dependency in `images build openedx` (#411).

## v11.2.4 (2021-03-17)

- [Bugfix] Fix "Invalid Request" error during SAML authentication (thanks @Ant1x!).
- [Feature] Add `make pull-base-images` command to update base images.
- [Improvement] Annotate types all over the Tutor code base.
- [Bugfix] Fix parsing of YAML CLI arguments that include equal "=" signs.
- [Bugfix] Fix minor edge case in `long_to_base64` utility function.
- [Improvement] Add openedx patches to add settings during the build process.

## v11.2.3 (2021-02-20)

- [Bugfix] Make LMS celery workers actually process LMS tasks and not CMS tasks.

## v11.2.2 (2021-02-17)

- [Security] Apply security patch [26592](https://github.com/openedx/edx-platform/pull/26592).

## v11.2.1 (2021-02-16)

- [Bugfix] Actually persist Redis data.

## v11.2.0 (2021-02-10)

- [Bugfix] Upgrade all services to open-release/koa.2.

## v11.1.5 (2021-02-09)

- [Security] Apply security patch [26432](https://github.com/openedx/edx-platform/pull/26432).
- [Bugfix] Print warnings to stderr.

## v11.1.4 (2021-02-04)

- [Security] Apply security patch [26358](https://github.com/openedx/edx-platform/pull/26358).

## v11.1.3 (2021-01-31)

- [Security] Apply security patch [26253](https://github.com/openedx/edx-platform/pull/26253).

## v11.1.2 (2021-01-29)

- [Bugfix] Fix django setting value and static asset loading in openedx-dev image.

## v11.1.1 (2021-01-20)

- [Feature] Add a `tutor images build --target=...` argument for [multi-stage Docker builds](https://docs.docker.com/develop/develop-images/multistage-build/).
- [Feature] Create a test version of the openedx-dev Docker image for running edx-platform unit tests.
- [Security] Apply security patch [26112](https://github.com/openedx/edx-platform/pull/26112).
- [Bugfix] Fix `local exec` command which crashed with a `AttributeError`.

## v11.1.0 (2021-01-13)

- [Bugfix] Fix "Read-only file system" errors when running `tutor dev runserver` commands on Mac OS (again, see #392).
- [Feature] Automatically bind-mount volumes from the `volumes/` directory with the `--volume=/...` syntax.

## v11.0.7 (2021-01-11)

- [Security] Apply security patch [26029](https://github.com/openedx/edx-platform/pull/26029).

## v11.0.6 (2021-01-05)

- [Security] Apply security patch [25974](https://github.com/openedx/edx-platform/pull/25974).

## v11.0.5 (2020-12-30)

- [Bugfix] Fix "Invalid type for parameter ContentType" error on js upload in Scorm xblock ([openedx-scorm-xblock #16](https://github.com/overhangio/openedx-scorm-xblock/issues/16)).

## v11.0.4 (2020-12-17)

- [Bugfix] Fix "Read-only file system" errors when running `tutor dev runserver` commands on Mac OS (#392).

## v11.0.3 (2020-12-15)

- [Bugfix] Fix upload of video transcripts to S3 (again).

## v11.0.2 (2020-12-12)

- [Bugfix] Fix missing celery tasks from edx-platform (see [upstream PR](https://github.com/openedx/edx-platform/pull/25840)).

## v11.0.1 (2020-12-10)

- [Security] Apply security patch [25834](https://github.com/openedx/edx-platform/pull/25834).
- [Bugfix] Fix Android apk directory mount path.

## v11.0.0 (2020-12-09)

- 💥[Improvement] Upgrade Open edX to Koa.
    - 💥 Setting changes:
        - The ``ACTIVATE_HTTPS`` setting was renamed to ``ENABLE_HTTPS``.
        - Other ``ACTIVATE_*`` variables were all renamed to ``RUN_*``.
        - The ``WEB_PROXY`` setting was removed and ``RUN_CADDY`` was added.
        - The ``NGINX_HTTPS_PORT`` setting is deprecated.
    - Architectural changes:
        - Use Caddy as a web proxy for automated SSL/TLS certificate generation:
            - Nginx no longer listens to port 443 for HTTPS traffic.
            - The Caddy configuration file comes with a new ``caddyfile`` patch for much simpler SSL/TLS management.
            - Configuration files for web proxies are no longer provided.
            - Kubernetes deployment no longer requires setting up a custom Ingress resource or custom manager.
        - Gunicorn and Whitenoise are replaced with uwsgi: this increases bootstrap performance and makes it no longer necessary to mount media folders in the Nginx container.
        - Replace Memcached and RabbitMQ with Redis.
    - Additional features:
        - Make it possible to disable all plugins at once with ``plugins disable all``.
        - Add ``tutor k8s wait`` command to wait for a pod to become ready.
        - Faster, more reliable static assets with local memory caching.
    - Deprecation: proxy files for Apache and Nginx are no longer provided out of the box.
    - Removed plugin `{{ patch (...) }}` statements:
        - "https-create", "k8s-ingress-rules", "k8s-ingress-tls-hosts": these are no longer necessary. Instead, declare your app in the "caddyfile" patch.
        - "local-docker-compose-nginx-volumes": this patch was primarily used to serve media assets. The recommended solution is now to serve assets with uwsgi.

## v10.5.3 (2020-12-09)

- [Security] Apply upstream edx-platform [security patch](https://github.com/openedx/edx-platform/pull/25782).

## v10.5.2 (2020-12-07)

- [Improvement] Increase the timeout of the gunicorn worker command in openedx Dockerfile.

## v10.5.1 (2020-11-30)

- [Bugfix] Fix Dockerfile parsing on Windows.
- [Improvement] Add option to patch lms and cms Nginx server blocks.

## v10.5.0 (2020-11-19)

- 💥[Improvement] Remove `dev/local pullimages`. Instead, run `dev/local dc pull`.
- 💥[Improvement] Add `dev dc` and `local dc` commands as thin wrappers of the `docker-compose` CLI.
- 💥[Improvement] Remove the undocumented `local run_hook` command. Instead, run `local init --limit=...`.
- 💥[Improvement] Remove `tutor android pullimage` command. Instead, run `tutor images pull android`.
- [Bugfix] Fix `config save` on Windows.
- [Bugfix] Fix platform checking in user ID function.

## v10.4.1 (2020-11-11)

- [Bugfix] Fix dependency error during `pip install tutor` due to urllib3 incompatibility.
- [Bugfix] Fix user ID checking under Windows.
- [Bugfix] Fix template rendering for Windows users.
- [Improvement] Switch to `bcrypt` for htpasswd password generation, for better portability on Windows.
- [Improvement] In the openedx production docker image, add some jitter to the gunicorn worker restart process to prevent all workers from restarting at the same time.

## v10.4.0 (2020-10-30)

**Note for users of the [Tutor AMI](https://aws.amazon.com/marketplace/pp/B07PV3TB8X):** To upgrade from a previous v10 release, run:

    curl -fsSL https://overhang.io/tutor/ami/upgrade.sh | sh

- [Improvement] Mount config and setting files in read-only mode.
- 💥[Improvement] Enable unit completion tracking by default.
- [Bugfix] Run `apt update` before `apt install` when installing deps in the openedx Dockerfile.

## v10.3.1 (2020-10-16)

- [Improvement] Make all commands considerably faster.
- [Improvement] Make it easier to override Mongodb connection parameters.
- [Bugfix] Add support for .woff and .woff2 font files in themes (thanks @mrtndwrd!).

## v10.3.0 (2020-10-13)

- 💥[Improvement] Simplify CORS configuration.

## v10.2.4 (2020-10-06)

- [Bugfix] Fix Apache proxy configuration when HTTPS is enabled (#370).

## v10.2.3 (2020-10-02)

- [Feature] Add ``images printtag`` command.
- [Improvement] Make it possible to override individual contact email addresses with plugins.
- [Bugfix] Replace "no-reply@LMS_BASE" email address by regular contact email address.
- [Bugfix] Disable learner records globally by default.
- [Improvement] Upgrade to the latest release of MySQL 5.6.
- [Improvement] Non-plugin settings added by "set" directives are now automatically removed when the plugin is disabled (#241).

## v10.2.2 (2020-09-05)

- [Improvement] Add CORS basic configuration to LMS for subdomains of the LMS.
- [Feature] Add support for `images build --add-host` option (thanks @grinderz!).
- [Bugfix] Fix podman compatibility by replacing `docker-compose rm` command with `docker-compose stop` when stopping containers.
- [Improvement] Improve plugin data deletion.
- [Improvement] Introduce the `OPENEDX_COMMON_VERSION` setting.
- [Bugfix] Make it possible to run init jobs without starting the entire platform.
- [Improvement] Reduce "openedx" Docker image size with static asset de-duplication.

## v10.2.1 (2020-08-27)

- [Bugfix] Upgrade all services to open-release/juniper.3.
- [Bugfix] Fix upload of video transcripts to S3.
- [Improvement] Memorize whether the user is running a production platform during interactive configuration.

## v10.2.0 (2020-08-16)

- [Bugfix] Fix incorrect loading of some resources from localhost:18000 in development.
- [Bugfix] Fix Samesite=None Secure=False cookie error for users accessing the LMS with the latest release of Google Chrome.
- [Security] Apply javascript security patch ([pull request](https://github.com/openedx/edx-platform/pull/24762)).
- [Bugfix] Fix "FileError" on Scorm package upload in Scorm XBlock.
- 💥[Improvement] Serve openedx static assets with [whitenoise](http://whitenoise.evans.io/en/stable/) instead of Nginx. This removes the `k8s-deployments-nginx-init-containers` patch. Plugins are encouraged to implement static asset serving with Whitenoise as well.
- [Bugfix] Fix dependency on MySQL service when MySQL is not activated.
- [Improvement] Improve openedx Docker image build time and size with the multi-stage build.
- 💥[Feature] Get rid of outdated sysadmin dashboard in LMS at /sysadmin.

## v10.1.0 (2020-07-23)

- [Security] Apply edx-platform upstream xss security fixes ([pull request](https://github.com/openedx/edx-platform/pull/24568)).
- 💥[Feature] Make it possible to override the docker registry for just a few services by setting `DOCKER_IMAGE_SERVICENAME` values.

## v10.0.11 (2020-07-16)

- [Feature] Upgrade all repositories to open-release/juniper.3.
- [Bugfix] Fix `reload-gunicorn` command.
- [Feature] Enable sysadmin dashboard in LMS at /sysadmin.

## v10.0.10 (2020-07-01)

- [Bugfix] Fix pycontracts installation error when building openedx Docker image.
- [Bugfix] Fix access to the discussion forum in development mode.

## v10.0.9 (2020-07-01)

- [Bugfix] Share grade download settings between the LMS and the CMS.

## v10.0.8 (2020-06-23)

- [Bugfix] Fix android user creation during init.
- [Bugfix] Fix undefined settings in k8s scripts, such as `createuser`.

## v10.0.7 (2020-06-22)

- [Bugfix] Fix TypeError on viewing xblock.
- [Bugfix] Fix authentication in Android mobile application.

## v10.0.6 (2020-06-22)

- [Bugfix] Fix unsent activation emails and other asynchronous tasks.

## v10.0.5 (2020-06-21)

- [Security] Apply edx-platform upstream xss security fixes ([pull request](https://github.com/openedx/edx-platform/pull/24258)).

## v10.0.4 (2020-06-19)

- [Bugfix] Fix broken `tutor ui` command in binary.

## v10.0.3 (2020-06-19)

- [Bugfix] Fix error on android user creation.

## v10.0.2 (2020-06-17)

- [Bugfix] Fix crash when viewing the problem in LMS.
- [Bugfix] Fix missing webpack-stats.json in openedx Docker image.

## v10.0.1 (2020-06-15)

- [Bugfix] Fix KeyError when running ``local quickstart`` for the first time.

## v10.0.0 (2020-06-15)

- 💥[Improvement] Upgrade to Juniper 🍾.
- [Bugfix] Fix Nginx resolver address to address container restarts.
- [Feature] Add `--limit=myplugin` option to `init` commands to limit the execution of initialisation to certain services and plugins.

## v3.12.6 (2020-06-01)

- [Improvement] Add `dig`, `ping` utilities to openedx-dev Docker image.
- [Bugfix] Resolve "Can't connect to MySQL server" on init.
- [Improvement] Make it possible to customise the MySQL root username, for connecting to external MySQL databases.

## v3.12.5 (2020-05-20)

- [Improvement] Upgrade Android app to v2.21.1 and enable many features, such as downloading videos to SD card. Thanks for the help @ejklock!.
- [Bugfix] Fix Android app crash when accessing the course.

## v3.12.4 (2020-05-18)

- [Improvement] Add ability to rescore SCORM units.
- [Bugfix] Fix scoring of graded SCORM units.
- [Improvement] Increase maximum uploaded file size in the CMS from 10 to 100 Mb.

## v3.12.3 (2020-05-05)

- [Security] Apply most recent edx-platform [security patches](https://discuss.openedx.org/t/security-patch-for-edit-chapter-xss-lint-issues/2030).

## v3.12.2 (2020-04-29)

- [Bugfix] Fix oauth2 authentication with 3rd-party services, such as discovery.
- [Bugfix] Upgrade scorm xblock to solve caching issue.

## v3.12.1 (2020-04-27)

- [Improvement] Increase max upload allowed size to 250Mb in CMS.

## v3.12.0 (2020-04-26)

- 💥[Improvement] Do not deploy an ingress or SSL/TLS certificate issuer resource by default in Kubernetes.
- [Improvement] Fix tls certificate generation in k8s.
- 💥[Improvement] Radically change the way jobs are run: we no longer "exec", but instead run a dedicated container.
- 💥[Improvement] Upgrade k8s certificate issuer to cert-manager.io/v1alpha2.
- [Feature] Add SCORM XBlock to default openedx docker image.

## v3.11.12 (2020-04-16)

- [Feature] Make it easy to add custom translation strings to the openedx Docker image.
- [Improvement] Make it possible to rely on a different npm registry for faster image building.

## v3.11.11 (2020-04-15)

- [Bugfix] Make sure all emails (including "password reset") are properly saved to a local file in development mode (#315).
- [Improvement] Add `openedx-development-settings` patch to patch the LMS and the CMS simultaneously in development.
- [Bugfix] Fix missing celery tasks in the CMS.

## v3.11.10 (2020-04-14)

- [Bugfix] Fix updates to the course structure in the LMS (#302).

## v3.11.9 (2020-04-07)

- [Bugfix] Fix Android app build for domain names that include a dash ("-").

## v3.11.8 (2020-04-06)

- [Feature] Add `encrypt` template filter to conveniently add htpasswd-based authentication to Nginx.
- [Bugfix] Fix "missing tty" during init in cron jobs.

## v3.11.7 (2020-04-01)

- [Bugfix] Fix missing js translations.
- [Bugfix] Fix tls certificate generation in cron jobs.

## v3.11.6 (2020-03-13)

- [Bugfix] Fix "Unable to resolve dependency" error during forum initialisation.
- [Feature] Add `settheme` command to easily assign a theme to a domain name.
- [Improvement] Modify Nginx access logs to include request scheme and server name (plugin developers should use the "tutor" log format).
- [Bugfix] Fix DNS resolution of restarted service.
- [Feature] Restart multiple services with `local restart`.
- [Feature] Make it possible to easily reload the openedx gunicorn process with `tutor local exec lms reload-gunicorn`.
- [Improvement] Rename lms/cms_worker to lms/cms-worker in local deployment.
- [Improvement] Add the management plugin to the RabbitMQ container.
- [Improvement] Make it possible to run an Elasticsearch service on HTTPS.

## v3.11.5 (2020-02-27)

- [Improvement] Switch edx-platform from open-release/ironwood.2 tag to the open-release/ironwood.master branch.
- [Security] Upgrade django to 1.11.28.
- [Improvement] Make it possible to configure the Elasticsearch heap size.
- [Bugfix] Fix broken Elasticsearch environment variables.
- [Improvement] Restore more recent Android app version (#289).

## v3.11.4 (2020-02-16)

- [Bugfix] Fix auth problem in Android app (#289).

## 3.11.3 (2020-01-21)

- [Bugfix] Fix incorrectly parsed empty strings for `config save --set ...=...` commands.

## 3.11.2 (2020-01-17)

- [Bugfix] Make sure `docker-compose.override.yml` is loaded in dev and local contexts.

## 3.11.1 (2020-01-16)

- [Feature] Add `config render` command.

## 3.11.0 (2020-01-14)

- [Feature] Add support for simple, YAML-based plugins.
- 💥[Improvement] The output of `plugins list` now includes plugin version numbers.

## 3.10.1 (2020-01-13)

- [Improvement] Explicitly point to docker.io images, when necessary, for [podman](https://podman.io/) compatibility.

## 3.10.0 (2020-01-10)

- [Bugfix] Fix OAuth authentication in dev mode.
- [Improvement] Upgrade to the 3.7 docker-compose syntax.
- [Improvement] The `dev runserver` command can now be run for just any service.
- 💥[Feature] `dev run/exec` commands now support generic options which are passed to docker-compose. Consequently, defining the `TUTOR_EDX_PLATFORM_PATH` environment variable no longer works. Instead, users are encouraged to explicitly pass the `-v` option, define a command alias or create a `docker-compose.override.yml` file.

## 3.9.1 (2020-01-08)

- [Improvement] Make it possible to override the project name in development mode.
- [Bugfix] Fix user switching in development mode.
- [Bugfix] Fix "k8s quickstart" crash.

## 3.9.0 (2019-12-21)

- [Security] Apply django 1.11.21 -> 1.11.27 security patches.
- [Bugfix] Fix running dev image with `sudo`.
- [Improvement] Add `cms/lms-env-features` patches (#276).
- [Feature] Add plugin subcommands.
- 💥[Improvement] Move ``-r/--root`` option to parent command level.
- [Bugfix] Fix course about page visibility.
- [Improvement] Print gunicorn access logs in the console.
- 💥[Improvement] Get rid of the `indexcourses` and `portainer` command (#269).

## 3.8.0 (2019-11-22)

- [Improvement] Add `k8s-deployments-nginx-volume-mounts` patch.
- [Bugfix] Fix running forum locally when both Elasticsearch and MongoDB are not activated (#266).
- [Bugfix] Fix MongoDB URL in the forum when running a separate service (#267).
- 💥[Improvement] Better `dev` commands, with dedicated development docker image. One of the consequences is that the `dev watchthemes` command is replaced by `dev run lms watchthemes`.
- [Improvement] `images` commands now accept multiple `image` arguments.

## 3.7.4 (2019-10-19)

- [Bugfix] Fix missing requirements file in PyPI package (#261).
- [Improvement] Add missing cms/lms production/development setting patches.
- [Improvement] Allow SigV4 authentication for video upload to S3.
- [Bugfix] Fix cms development settings.

## 3.7.3 (2019-10-17)

- [Improvement] Upgrade openedx locales to Ironwood.

## 3.7.2 (2019-10-09)

- [Improvement] Properly set studio title (#246).
- [Improvement] Enable Mysql strict mode.

## 3.7.1 (2019-10-06)

- [Feature] Introduce tutor docker image.
- [Feature] Introduce `local hook` command for plugin development.
- [Bugfix] Persist `private.txt` file between two runs of `config save` (#247).
- [Improvement] Added configuration values to limit the number of gunicorn workers for the LMS and CMS.

## 3.7.0 (2019-09-03)

- 💥[Improvement] Get rid of mysql-client container.
- [Improvement] Add "local-docker-compose-lms/cms-dependencies" plugin patches.
- [Improvement] Use "exec" instead of "run" to initialise local platform.

## 3.6.3 (2019-08-31)

- [Security] Fix CustomTagModule mako template injection.
- [Improvement] Move all plugins outside of the tutor repo.
- [Bugfix/Improvement] Add all plugins (with data) into binary bundle (#242).

## 3.6.2 (2019-08-07)

- [Bugfix] Fix missing templates in bundled plugins.
- [Bugfix] Enable HTML certificate view.

## 3.6.1 (2019-07-27)

- [Bugfix] Fix missing patches from minio plugin (thanks @Wejie!).

## 3.6.0 (2019-07-11)

- [Feature] Modify ``createuser`` commands to define a password from the command line.
- [Improvement] Better YAML value parsing from the command line.
- [Feature] Add `dev exec` command.
- [Bugfix] Fix incorrect notes settings definition.
- [Improvement] Make it possible to start/stop/reboot a selection of services.
- [Improvement] Add `local/k8s reboot` commands.
- [Improvement] Add `-U/--unset` option to `config save`.
- [Bugfix] Fix insecure static asset loading when web proxy is enabled.
- [Improvement] Rename `SECRET_KEY` configuration parameter to `OPENEDX_SECRET_KEY`.
- [Improvement] Add support for SSL and TLS in external SMTP server (#231).
- [Bugfix] Fix missing video transcripts in LMS (#229).
- [Improvement] Make it possible to enable/disable multiple plugins at once.
- [Improvement] Add a few local and k8s patches for plugins.

## 3.5.3 (2019-07-05)

- [Bugfix] Add pre-init hook for correct initialisation of minio.

## 3.5.2 (2019-07-05)

- [Security] Apply certificate XSS security patch.

## 3.5.1 (2019-07-04)

- [Feature] Make it possible for plugins to patch the build templates.
- [Improvement] Move Xqueue and Student notes to a dedicated plugin.

## 3.4.3 (2019-06-24)

- [Bugfix] Fix missing password values from generated configuration.

## 3.4.2 (2019-06-23)

- [Bugfix] Fix incorrect settings during lms/cms init (#224).

## 3.4.1 (2019-06-23)

- [Bugfix] Fix install from PyPI.
- [Improvement] Get rid of Kubernetes python package dependency.

## 3.4.0 (2019-06-17)

- [Feature] Creation of a plugin system.
- [Feature] Kubernetes support out of beta.
- [Improvement] Switch to pinned image tags for easier upgrades.
- 💥[Improvement] Remove the `-y/--yes` option: `tutor config save` is now non-interactive by default. Use `-i/--interactive` to force interactive mode.
- 💥[Improvement] Replace the `databases` command with `init`.
- [Improvement] Upgrade to ironwood.2.
- [Improvement] Add `-y/--yes` option to `local quickstart` for non-interactive quickstart.
- [Improvement] Persist LMS/CMS logs to disk by default (with collaboration from @silviot 💪).
- [Bugfix] Fix installing a locally cloned requirement repository.
- [Improvement] Add `--no-cache` option to `images build`.
- [Improvement] Make it possible to configure the notes service hostname.
- [Improvement] Better, more robust MySQL initialisation.

## 3.3.10 (2019-05-15)

- [Bugfix] Fix boolean configuration choices.

## 3.3.9 (2019-05-13)
- [Improvement] Add `local exec` command for running commands inside existing containers.
- [Bugfix] Fix triple display of courses in LMS search (upstream patch, #189).

## 3.3.8 (2019-04-28)

- [Bugfix] Reduce the number of gunicorn workers to address RAM usage (#207).

## 3.3.7 (2019-04-28)

- [Bugfix] Fix "Timeout after 20s" on running migrations.

## 3.3.6 (2019-04-27)

- [Bugfix] Fix KeyError on the first quickstart.
- [Improvement] De-duplication of prod/dev settings. Thanks, @silviot! 😺.

## 3.3.5 (2019-04-22)

- [Feature] Pluggable LMS/CMS/forum.
- [Improvement] Safer environment overwrite. Thanks, @silviot! 👐.
- [Security] Fix Jinja2 vulnerability.
- [Improvement] Improve CLI cold start performance.
- [Improvement] Allow uppercase "Y" and "N" as answers to boolean questions.

## 3.3.4 (2019-04-09)

- [Improvement] Rename `--silent` option to `-y/--yes`.
- [Bugfix] Fix (again) login from studio when HTTPS is activated (#193).

## 3.3.3 (2019-03-29)

- [Bugfix] Fix `pip install tutor-openedx`.

## 3.3.2 (2019-03-27)

- [Bugfix] Fix login from localhost.
- [Bugfix] Fix Android app image build.

## 3.3.1 (2019-03-25)

- [Improvement] Improve assets building for development.
- [Improvement] Support CMS login when the CMS is not a subdomain of the LMS.

## 3.3.0 (2019-03-22)

- [Feature] Upgrade from Hawthorn to Ironwood.

## 3.2.2 (2019-03-21)

- [Feature] Multiple platforms on a single server \o/.
- [Feature] Easily configure web proxy on the host.
- [Bugfix] Fix `images pull all` command which failed on "all" image.
- [Improvement] Add configurable MongoDB, SMTP and RabbitMQ authentication.
- [Improvement] Harmonize MySQL username/password configuration parameters.
- [Feature] Configurable and pluggable data storage backends (#114).

## 3.2.1 (2019-03-19)

- [Feature] Enable grade downloads by default (#143).
- [Improvement] Remove orphan containers on `local start`.

## 3.2.0 (2019-03-18)

- [Improvement] `images pull` now also pulls vendor images.
- [Feature] Add convenient `config printvalue` command.
- [Feature] Customise docker registry.
- [Feature] Load configuration parameters from the system environment.
- [Improvement] Automatic environment re-generation after re-configuration.
- [Improvement] Error and interrupt handling in UI and web UI.
- [Bugfix] Fix missing webui env directory.

## 3.1.0 (2019-03-09)

- [Improvement] Install python requirements in virtual env in docker image.
- [Bugfix] Add missing volume for theme development.
- [Improvement] Rename "config [non]interactive" command to "config save [--silent]".
- [Improvement] More explicit logging during environment generation.
- [Improvement] Configurable docker images (#122).
- [Bugfix] Fix "android pullimage" command.
- [Improvement] Do not upgrade images as part of quickstart.
- [Bugfix] Fix USERID setup in development mode and various dev-related docs (#177).

## 3.0.6 (2019-02-26)

- [Bugfix] Fix import/export of demo course (#175).

## 3.0.5 (2019-02-14)

- [Feature] Add cloud deployment script.
- [Improvement] Run `images pull` command.
- [Improvement] Run `indexcourses` on importing demo course.
- [Improvement] Add `runserver stop` command.

## 3.0.4 (2019-02-13)

- [Minor] Minimum required `click` version is 7.0 (#171).
- [Bugfix] Fix `runserver` dev command (#172).
- [Minor] Fix non-https link to documentation in PyPI.
- [Minor] Fix `createuser` documentation.

## 3.0.3 (2019-02-12)

- [Bugfix] Add missing template data to the PyPI package.
- [Bugfix] Fix quickstart on Kubernetes (#164).
- [Improvement] Add databases task to Kubernetes quickstart (#167).

## 3.0.2 (2019-02-12)

- [Bugfix] Fix import paths -- 🚀 thanks @silviot!.
- [Bugfix] Properly set docker project name in MySQL logs -- 🦊 thanks again @silviot!.

## 3.0.1 (2019-02-11)

- [Bugfix] fix MySQL initialisation (#159, #160).
- [Improvement] Better handling of continuous integration.
- [Bugfix] fix `tutor --version` (#156).
- [Improvement] Absolute settings imports -- 📯 thanks @tonytan4ever!.

## 3.0.0 (2019-02-09)

- [Improvement] Complete rewrite of Tutor: switch from a make-based project to a single binary that runs all commands.
- [Feature] An web user interface can be created with `tutor webui start`.
- [Bugfix] Add missing Elasticsearch to Kubernetes deployment (#147).
- [Improvement] Upload `tutor-openedx` to PyPI .

## Older changes

- 2019-01-27 [Bugfix] Fix video transcript/srt upload and download of user-uploaded files. Thanks @dannielariola!.
- 2019-01-20 [Improvement] Make it easy to load custom settings for the local production install.
- 2019-01-19 [Improvement] Upgrade to Ironwood.
- 2019-01-16 [Improvement] Switch license from MIT to AGPL.
- 2019-01-04 [Bugfix] Fix xqueue consumer command.
- 2018-12-26 [Improvement] Upgrade nodejs to 5.5.1.
- 2018-12-07 [Improvement] Bundle theme and production static assets in the openedx docker image.
- 2018-12-02 [Feature] Download extra locales from [openedx-i18n](https://github.com/openedx/openedx-i18n/) to the Open edX Docker image.
- 2018-11-28 [Feature] Easily change openedx docker image.
- 2018-11-28 [Feature] Enable comprehensive theming!.
- 2018-11-28 [Improvement] Get rid of datadog.
- 2018-11-28 [Improvement] Upgrade docker images to ubuntu 18.04 for android, forum, notes, xqueue.
- 2018-11-28 [Feature] Make it possible to define default platform language interactively.
- 2018-11-26 [Improvement] Make it easier to run a forked version of edx-platform.
- 2018-11-25 [Feature] Use local filesystem for open assessment file upload.
- 2018-11-23 [Improvement] Faster container bootstrapping without "chmod", as suggested by @silviot.
- 2018-11-20 [Bugfix] Fix cross-platform theme assets generation.
- 2018-11-17 [Improvement] Custom Nginx port mapping. :crossed_swords: @frob @frohro.
- 2018-11-17 [Improvement] Add "make restart-openedx" command. :+1: @frob.
- 2018-11-13 [Improvement] Facilitate install of extra XBlocks. Thanks @frob!.
- 2018-10-30 [Bugfix] Fix RabbitMQ restart policy.
- 2018-10-03 [Improvement/Bugfix] Fix and accelerate Android application build.
- 2018-10-02 [Improvement] Bump Open edX version to hawthorn.2.
- 2018-09-30 [Bugfix] Fix CMS celery worker, including export tasks.
- 2018-09-30 [Improvement] Simplify boolean feature flags definition.
- 2018-09-29 [Improvement] Add logging commands.
- 2018-09-29 [Improvement] Add self-documented help with "make help".
- 2018-09-29 [Feature] Add [Portainer](https://portainer.io) as an optional web UI to administer docker containers.
- 2018-09-15 [Feature] Add student notes as an optional feature.
- 2018-09-15 [Feature] Add templates to configurator container, which can now be run separately.
- 2018-09-15 [Improvement] Rename "up" and "daemon" commands to "run" and "daemonize".
- 2018-09-15 [Feature] Activate course search and discovery.
- 2018-09-15 [Bugfix] Deduplicate console logs from lms/cms.
- 2018-09-05 [Improvement] Use a single email address for all inbound email.
- 2018-09-04 [Bugfix] Get make commands to work with 'sudo'.
- 2018-09-02 [Bugfix] Get HTTPS to work for CMS. Thanks @flytreeleft!.
- 2018-08-28 [Bugfix] Fix certbot image updating.
- 2018-08-27 [Improvement] Add development requirements to openedx image.
- 2018-08-27 [Bugfix] Upgrade MongoDB.
- 2018-08-19 [Improvement] Make Xqueue an optional feature.
- 2018-08-16 [Feature] Add HTTPS support.<|MERGE_RESOLUTION|>--- conflicted
+++ resolved
@@ -18,11 +18,8 @@
 
 ## Unreleased
 
-<<<<<<< HEAD
 - [Fix] `tutor dev quickstart` would fail under certain versions of docker-compose due to a bug in the logic that handled volume mounting. (by @kdmccormick)
-=======
 - [Bugfix] The `tutor k8s start` command will succeed even when `k8s-override` and `kustomization-patches-strategic-merge` are not specified. (by @edazzocaisser)
->>>>>>> d27e8d5b
 
 ## v14.0.3 (2022-07-09)
 
