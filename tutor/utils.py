--- conflicted
+++ resolved
@@ -141,12 +141,8 @@
     Portable way to get user ID. Note: I have no idea if it actually works on windows...
     """
     if sys.platform == "win32":
-<<<<<<< HEAD
-        return 'win32'
-=======
         # Don't even try
         return 0
->>>>>>> 727c204e
     return os.getuid()
 
 
