import base64
<<<<<<< HEAD
from sys import platform
if platform == "win32":
    from pcrypt import crypt
else:
    from crypt import crypt

from hmac import compare_digest
=======
>>>>>>> 2596e5f7
import json
import os
import random
import shutil
import string
import struct
import subprocess
import sys

import click
from Crypto.PublicKey import RSA
from Crypto.Protocol.KDF import bcrypt, bcrypt_check

from . import exceptions
from . import fmt


def encrypt(text):
    """
    Encrypt some textual content with bcrypt.
    https://pycryptodome.readthedocs.io/en/latest/src/protocol/kdf.html#bcrypt
    The encryption process is compatible with the password verification performed by
    `htpasswd <https://httpd.apache.org/docs/2.4/programs/htpasswd.html>`__.
    """
    return bcrypt(text.encode(), 12).decode()


def verify_encrypted(encrypted, text):
    """
    Return True/False if the encrypted content corresponds to the unencrypted text.
    """
    try:
        bcrypt_check(text.encode(), encrypted.encode())
        return True
    except ValueError:
        return False


def ensure_file_directory_exists(path):
    """
    Create file's base directory if it does not exist.
    """
    directory = os.path.dirname(path)
    if not os.path.exists(directory):
        os.makedirs(directory)


def random_string(length):
    return "".join(
        [random.choice(string.ascii_letters + string.digits) for _ in range(length)]
    )


def list_if(services):
    return json.dumps([service[0] for service in services if service[1]])


def common_domain(d1, d2):
    """
    Return the common domain between two domain names.

    Ex: "sub1.domain.com" and "sub2.domain.com" -> "domain.com"
    """
    components1 = d1.split(".")[::-1]
    components2 = d2.split(".")[::-1]
    common = []
    for c in range(0, min(len(components1), len(components2))):
        if components1[c] == components2[c]:
            common.append(components1[c])
        else:
            break
    return ".".join(common[::-1])


def reverse_host(domain):
    """
    Return the reverse domain name, java-style.

    Ex: "www.google.com" -> "com.google.www"
    """
    return ".".join(domain.split(".")[::-1])


def rsa_private_key(bits=2048):
    """
    Export an RSA private key in PEM format.
    """
    key = RSA.generate(bits)
    return key.export_key().decode()


def rsa_import_key(key):
    """
    Import PEM-formatted RSA key and return the corresponding object.
    """
    return RSA.import_key(key.encode())


def long_to_base64(n):
    """
    Borrowed from jwkest.__init__
    """

    def long2intarr(long_int):
        _bytes = []
        while long_int:
            long_int, r = divmod(long_int, 256)
            _bytes.insert(0, r)
        return _bytes

    bys = long2intarr(n)
    data = struct.pack("%sB" % len(bys), *bys)
    if not data:
        data = "\x00"
    s = base64.urlsafe_b64encode(data).rstrip(b"=")
    return s.decode("ascii")


def walk_files(path):
    """
    Iterate on file paths located in directory.
    """
    for dirpath, _, filenames in os.walk(path):
        for filename in filenames:
            yield os.path.join(dirpath, filename)


def get_user_id():
    """
    Portable way to get user ID. Note: I have no idea if it actually works on windows...
    """
    if sys.platform == "windows":
        return int(check_output("id", "-u").decode())
    return os.getuid()


def docker_run(*command):
    args = ["run", "--rm"]
    if is_a_tty():
        args.append("-it")
    return docker(*args, *command)


def docker(*command):
    if shutil.which("docker") is None:
        raise exceptions.TutorError(
            "docker is not installed. Please follow instructions from https://docs.docker.com/install/"
        )
    return execute("docker", *command)


def docker_compose(*command):
    if shutil.which("docker-compose") is None:
        raise exceptions.TutorError(
            "docker-compose is not installed. Please follow instructions from https://docs.docker.com/compose/install/"
        )
    return execute("docker-compose", *command)


def kubectl(*command):
    if shutil.which("kubectl") is None:
        raise exceptions.TutorError(
            "kubectl is not installed. Please follow instructions from https://kubernetes.io/docs/tasks/tools/install-kubectl/"
        )
    return execute("kubectl", *command)


def is_a_tty():
    """
    Return True if stdin is able to allocate a tty. Tty allocation sometimes cannot be
    enabled, for instance in cron jobs
    """
    return os.isatty(sys.stdin.fileno())


def execute(*command):
    click.echo(fmt.command(" ".join(command)))
    with subprocess.Popen(command) as p:
        try:
            result = p.wait(timeout=None)
        except KeyboardInterrupt:
            p.kill()
            p.wait()
            raise
        except Exception as e:
            p.kill()
            p.wait()
            raise exceptions.TutorError(
                "Command failed: {}".format(" ".join(command))
            ) from e
        if result > 0:
            raise exceptions.TutorError(
                "Command failed with status {}: {}".format(result, " ".join(command))
            )


def check_output(*command):
    click.echo(fmt.command(" ".join(command)))
    try:
        return subprocess.check_output(command)
    finally:
        fmt.echo_error("Command failed: {}".format(" ".join(command)))<|MERGE_RESOLUTION|>--- conflicted
+++ resolved
@@ -1,14 +1,4 @@
 import base64
-<<<<<<< HEAD
-from sys import platform
-if platform == "win32":
-    from pcrypt import crypt
-else:
-    from crypt import crypt
-
-from hmac import compare_digest
-=======
->>>>>>> 2596e5f7
 import json
 import os
 import random
