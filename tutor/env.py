--- conflicted
+++ resolved
@@ -230,28 +230,16 @@
     if isinstance(content, bytes):
         open_mode += "b"
     utils.ensure_file_directory_exists(path)
-    if platform == "win32":
-        with open(path, open_mode,encoding='utf8') as of:
-            of.write(content)
-    else:
-        with open(path, open_mode) as of:
-            of.write(content)
+    with open(path, open_mode) as of:
+        of.write(content)
 
 def render_file(config, *path):
     """
     Return the rendered contents of a template.
     """
     renderer = Renderer.instance(config)
-<<<<<<< HEAD
-    if platform == "win32":
-        file_path = '/'.join(path)
-    else:
-        file_path = os.path.join(*path)
-    return renderer.render_file(file_path)
-=======
     template_name = "/".join(path)
     return renderer.render_template(template_name)
->>>>>>> 2596e5f7
 
 
 def render_dict(config):
