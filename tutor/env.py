from __future__ import annotations

import os
import re
import shutil
import typing as t
from copy import deepcopy

import mimetypes

import jinja2
import importlib_resources

from tutor import exceptions, fmt, hooks, plugins, utils
from tutor.__about__ import __app__, __version__
from tutor.types import Config, ConfigValue

TEMPLATES_ROOT = str(importlib_resources.files("tutor") / "templates")
VERSION_FILENAME = "version"
<<<<<<< HEAD
BIN_FILE_EXTENSIONS = [".ico", ".jpg", ".patch", ".png", ".ttf", ".woff", ".woff2"]
TEXT_MIME_TYPES = ["application/xml", "application/json"]
TEXT_FILE_EXTENSIONS = [".html", ".xml", ".json", ".css", ".js"]
=======
BIN_FILE_EXTENSIONS = [
    ".ico",
    ".jpg",
    ".otf",
    ".patch",
    ".png",
    ".ttf",
    ".webp",
    ".woff",
    ".woff2",
]
>>>>>>> 59b1987f
JinjaFilter = t.Callable[..., t.Any]


def _prepare_environment() -> None:
    """
    Prepare environment by adding core data to filters.
    """
    # Core template targets
    hooks.Filters.ENV_TEMPLATE_TARGETS.add_items(
        [
            ("apps/", ""),
            ("build/", ""),
            ("dev/", ""),
            ("k8s/", ""),
            ("local/", ""),
            (VERSION_FILENAME, ""),
            ("kustomization.yml", ""),
        ],
    )
    # Template filters
    hooks.Filters.ENV_TEMPLATE_FILTERS.add_items(
        [
            ("common_domain", utils.common_domain),
            ("encrypt", utils.encrypt),
            ("list_if", utils.list_if),
            ("long_to_base64", utils.long_to_base64),
            ("random_string", utils.random_string),
            ("reverse_host", utils.reverse_host),
            ("rsa_import_key", utils.rsa_import_key),
            ("rsa_private_key", utils.rsa_private_key),
        ],
    )
    # Template variables
    hooks.Filters.ENV_TEMPLATE_VARIABLES.add_items(
        [
            ("HOST_USER_ID", utils.get_user_id()),
            ("TUTOR_APP", __app__.replace("-", "_")),
            ("TUTOR_VERSION", __version__),
            ("is_docker_rootless", utils.is_docker_rootless),
        ],
    )


_prepare_environment()


class JinjaEnvironment(jinja2.Environment):
    loader: jinja2.FileSystemLoader

    def __init__(self) -> None:
        template_roots = hooks.Filters.ENV_TEMPLATE_ROOTS.apply([TEMPLATES_ROOT])
        loader = jinja2.FileSystemLoader(template_roots)
        super().__init__(loader=loader, undefined=jinja2.StrictUndefined)

    def read_str(self, template_name: str) -> str:
        return self.read_bytes(template_name).decode()

    def read_bytes(self, template_name: str) -> bytes:
        with open(self.find_os_path(template_name), "rb") as f:
            return f.read()

    def find_os_path(self, template_name: str) -> str:
        path = template_name.replace("/", os.sep)
        for templates_root in self.loader.searchpath:
            full_path = os.path.join(templates_root, path)
            if os.path.exists(full_path):
                return full_path
        raise ValueError("Template path does not exist")


class Renderer:
    def __init__(self, config: t.Optional[Config] = None):
        self.config = deepcopy(config or {})

        # Create environment with extra filters and globals
        self.environment = JinjaEnvironment()

        # Filters
        plugin_filters = hooks.Filters.ENV_TEMPLATE_FILTERS.iterate()
        for name, func in plugin_filters:
            if name in self.environment.filters:
                fmt.echo_alert(f"Found conflicting template filters named '{name}'")
            self.environment.filters[name] = func
        self.environment.filters["walk_templates"] = self.walk_templates

        # Globals
        for name, value in hooks.Filters.ENV_TEMPLATE_VARIABLES.iterate():
            if name in self.environment.globals:
                fmt.echo_alert(f"Found conflicting template variables named '{name}'")
            self.environment.globals[name] = value
        self.environment.globals["iter_values_named"] = self.iter_values_named
        self.environment.globals["patch"] = self.patch

    def iter_templates_in(self, *prefix: str) -> t.Iterable[str]:
        """
        The elements of `prefix` must contain only "/", and not os.sep.
        """
        full_prefix = "/".join(prefix)
        env_templates: list[str] = self.environment.loader.list_templates()
        for template in env_templates:
            if template.startswith(full_prefix):
                # Exclude templates that match certain patterns
                # Note that here we don't rely on the OS separator, as we are handling templates.
                if is_rendered(template):
                    yield template

    def iter_values_named(
        self,
        prefix: t.Optional[str] = None,
        suffix: t.Optional[str] = None,
        allow_empty: bool = False,
    ) -> t.Iterable[ConfigValue]:
        """
        Iterate on all config values for which the name match the given pattern.

        Note that here we only iterate on the values, not the key names. Empty
        values (those that evaluate to boolean `false`) will not be yielded, unless
        `allow_empty` is True.
        """
        for var_name, value in self.config.items():
            if prefix is not None and not var_name.startswith(prefix):
                continue
            if suffix is not None and not var_name.endswith(suffix):
                continue
            if not allow_empty and not value:
                continue
            yield value

    def walk_templates(self, subdir: str) -> t.Iterable[str]:
        """
        Iterate on the template files from `templates/<subdir>`.

        Yield:
            path: template path relative to the template root
        """
        yield from self.iter_templates_in(subdir)

    def patch(self, name: str, separator: str = "\n", suffix: str = "") -> str:
        """
        Render calls to {{ patch("...") }} in environment templates from plugin patches.
        """
        patches = []
        for patch in plugins.iter_patches(name):
            try:
                patches.append(self.render_str(patch))
            except exceptions.TutorError:
                fmt.echo_error(f"Error rendering patch '{name}':\n{patch}")
                raise
        rendered = separator.join(patches)
        if rendered:
            rendered += suffix
        return rendered

    def render_str(self, text: str) -> str:
        try:
            template = self.environment.from_string(text)
        except jinja2.exceptions.TemplateSyntaxError as e:
            raise exceptions.TutorError(f"Template syntax error: {e.args[0]}")
        return self.__render(template)

    def render_template(self, template_name: str) -> t.Union[str, bytes]:
        """
        Render a template file. Return the corresponding string. If it's a binary file
        (as indicated by its path), return bytes.

        The template_name *always* uses "/" separators, and is not os-dependent. Do not pass the result of
        os.path.join(...) to this function.
        """
        if is_binary_file(template_name):
            # Don't try to render binary files
            return self.environment.read_bytes(template_name)

        try:
            template = self.environment.get_template(template_name)
        except Exception:
            fmt.echo_error("Error loading template " + template_name)
            raise

        try:
            return self.__render(template)
        except (jinja2.exceptions.TemplateError, exceptions.TutorError):
            fmt.echo_error("Error rendering template " + template_name)
            raise
        except Exception:
            fmt.echo_error("Unknown error rendering template " + template_name)
            raise

    def render_all_to(self, dst: str, *prefix: str) -> None:
        """
        `prefix` can be used to limit the templates to render.
        """
        for template_name in self.iter_templates_in(*prefix):
            rendered = self.render_template(template_name)
            template_dst = os.path.join(dst, template_name.replace("/", os.sep))
            write_to(rendered, template_dst)

    def __render(self, template: jinja2.Template) -> str:
        try:
            return template.render(**self.config)
        except jinja2.exceptions.UndefinedError as e:
            raise exceptions.TutorError(f"Missing configuration value: {e.args[0]}")


class PatchRenderer(Renderer):
    """
    Render patches for print it.
    """

    def __init__(self, config: t.Optional[Config] = None):
        self.patches_locations: t.Dict[str, t.List[str]] = {}
        self.current_template: str = ""
        super().__init__(config)

    def render_template(self, template_name: str) -> t.Union[str, bytes]:
        """
        Set the current template and render template from Renderer.
        """
        self.current_template = template_name
        return super().render_template(self.current_template)

    def patch(self, name: str, separator: str = "\n", suffix: str = "") -> str:
        """
        Set the patches locations and render calls to {{ patch("...") }} from Renderer.
        """
        if not self.patches_locations.get(name):
            self.patches_locations.update({name: [self.current_template]})
        else:
            if self.current_template not in self.patches_locations[name]:
                self.patches_locations[name].append(self.current_template)

        # Store the template's name, and replace it with the name of this patch.
        # This handles the case where patches themselves include patches.
        original_template = self.current_template
        self.current_template = f"within patch: {name}"

        rendered_patch = super().patch(name, separator=separator, suffix=suffix)
        self.current_template = (
            original_template  # Restore the template's name from before.
        )
        return rendered_patch

    def render_all(self, *prefix: str) -> None:
        """
        Render all templates.
        """
        for template_name in self.iter_templates_in(*prefix):
            self.render_template(template_name)

    def print_patches_locations(self) -> None:
        """
        Print patches locations.
        """
        plugins_table: list[tuple[str, ...]] = [("PATCH", "LOCATIONS")]
        self.render_all()
        for patch, locations in sorted(self.patches_locations.items()):
            n_locations = 0
            for location in locations:
                if n_locations < 1:
                    plugins_table.append((patch, location))
                    n_locations += 1
                else:
                    plugins_table.append(("", location))

        fmt.echo(utils.format_table(plugins_table))


def is_rendered(path: str) -> bool:
    """
    Return whether the template should be rendered or not.

    If the path matches an include pattern, it is rendered. If not and it matches an
    ignore pattern, it is not rendered. By default, all files are rendered.
    """
    for include_pattern in hooks.Filters.ENV_PATTERNS_INCLUDE.iterate():
        if re.match(include_pattern, path):
            return True
    for ignore_pattern in hooks.Filters.ENV_PATTERNS_IGNORE.iterate():
        if re.match(ignore_pattern, path):
            return False
    return True


# Skip rendering some files that follow commonly-ignored patterns:
#
#   .*
#   *.pyc
#   __pycache__
#   partials
hooks.Filters.ENV_PATTERNS_IGNORE.add_items(
    [
        # Skip all hidden files
        r"(.*/)?\.",
        # Skip compiled python files
        r"(.*/)?__pycache__(/.*)?$",
        r".*\.pyc$",
        # Skip files from "partials" folders
        r"(.*/)?partials(/.*)?$",
    ]
)


def save(root: str, config: Config) -> None:
    """
    Save the full environment, including version information.
    """
    root_env = pathjoin(root)
    for src, dst in hooks.Filters.ENV_TEMPLATE_TARGETS.iterate():
        save_all_from(src, os.path.join(root_env, dst), config)

    upgrade_obsolete(root)
    fmt.echo_info(f"Environment generated in {base_dir(root)}")


def upgrade_obsolete(_root: str) -> None:
    """
    Add here ad-hoc commands to upgrade the environment.
    """


def save_all_from(prefix: str, dst: str, config: Config) -> None:
    """
    Render the templates that start with `prefix` and store them with the same
    hierarchy at `dst`. Here, `prefix` can be the result of os.path.join(...).
    """
    renderer = Renderer(config)
    renderer.render_all_to(dst, prefix.replace(os.sep, "/"))


def write_to(content: t.Union[str, bytes], path: str) -> None:
    """
    Write some content to a path. Content can be either str or bytes.
    """
    utils.ensure_file_directory_exists(path)
    if isinstance(content, bytes):
        with open(path, mode="wb") as of_binary:
            of_binary.write(content)
    else:
        with open(path, mode="w", encoding="utf8", newline="\n") as of_text:
            of_text.write(content)


def render_file(config: Config, *path: str) -> t.Union[str, bytes]:
    """
    Return the rendered contents of a template.
    """
    renderer = Renderer(config)
    template_name = "/".join(path)
    return renderer.render_template(template_name)


def render_unknown(config: Config, value: t.Any) -> t.Any:
    """
    Render an unknown `value` object with the selected config.

    If `value` is a dict, its values are also rendered.
    """
    if isinstance(value, str):
        return render_str(config, value)
    if isinstance(value, dict):
        return {k: render_unknown(config, v) for k, v in value.items()}
    if isinstance(value, list):
        return [render_unknown(config, v) for v in value]
    return value


def render_str(config: Config, text: str) -> str:
    """
    Args:
        text (str)
        config (dict)

    Return:
        substituted (str)
    """
    return Renderer(config).render_str(text)


def check_is_up_to_date(root: str) -> None:
    if not is_up_to_date(root):
        fmt.echo_alert(
            f"The current environment stored at {base_dir(root)} is not up-to-date: it is at "
            f"v{current_version(root)} while the 'tutor' binary is at v{__version__}. You should upgrade "
            f"the environment by running:\n"
            f"\n"
            f"    tutor config save"
        )


def is_up_to_date(root: str) -> bool:
    """
    Check if the currently rendered version is equal to the current tutor version.
    """
    current = current_version(root)
    return current is None or current == __version__


def should_upgrade_from_release(root: str) -> t.Optional[str]:
    """
    Return the name of the currently installed release that we should upgrade from. Return None If we already run the
    latest release.
    """
    current = current_version(root)
    if current is None:
        return None
    current_as_int = int(current.split(".")[0])
    required_as_int = int(__version__.split(".", maxsplit=1)[0])
    if current_as_int >= required_as_int:
        return None
    return get_release(current)


def get_env_release(root: str) -> t.Optional[str]:
    """
    Return the Open edX release name from the current environment.

    If the current environment has no version, return None.
    """
    version = current_version(root)
    if version is None:
        return None
    return get_release(version)


def get_current_open_edx_release_name() -> str:
    """
    Return the release name associated to this package.
    """
    return get_release(__version__)


def get_release(version: str) -> str:
    return {
        "0": "ironwood",
        "3": "ironwood",
        "10": "juniper",
        "11": "koa",
        "12": "lilac",
        "13": "maple",
        "14": "nutmeg",
        "15": "olive",
        "16": "palm",
        "17": "quince",
    }[version.split(".", maxsplit=1)[0]]


def current_version(root: str) -> t.Optional[str]:
    """
    Return the current environment version. If the current environment has no version,
    return None.
    """
    path = pathjoin(root, VERSION_FILENAME)
    if not os.path.exists(path):
        return None
    with open(path, encoding="utf-8") as fi:
        return fi.read().strip()


def read_template_file(*path: str) -> str:
    """
    Read raw content of template located at `path`.

    The template may be located inside any of the template root folders.
    """
    return JinjaEnvironment().read_str("/".join(path))


def read_core_template_file(*path: str) -> str:
    """
    Read raw content of template located in tutor core template directory.
    """
    with open(os.path.join(TEMPLATES_ROOT, *path), encoding="utf-8") as fi:
        return fi.read()


def is_binary_file(path: str) -> bool:
    """
    Determines if the specified file is binary based on its MIME type or file extension.

    This function first attempts to guess the MIME type of the file based on its path.
    If the MIME type indicates that the file is not text and not a known text-based MIME type,
    it is considered binary. If the MIME type cannot be determined or is not indicative
    of a binary file, the function then checks the file's extension against a predefined
    list of binary file extensions, as well as a list of known text file extensions.

    Parameters:
    - path (str): The path to the file whose type is to be determined.

    Returns:
    - bool: True if the file is determined to be binary, False otherwise.
    """
    mime_type, _ = mimetypes.guess_type(path)
    if mime_type:
        if mime_type.startswith("text/") or mime_type in TEXT_MIME_TYPES:
            return False
        return True
    ext = os.path.splitext(path)[1].lower()
    if ext in TEXT_FILE_EXTENSIONS:
        return False
    return ext in BIN_FILE_EXTENSIONS


def data_path(root: str, *path: str) -> str:
    """
    Return the file's absolute path inside the data directory.
    """
    return os.path.join(root_dir(root), "data", *path)


def pathjoin(root: str, *path: str) -> str:
    """
    Return the file's absolute path inside the environment.
    """
    return os.path.join(base_dir(root), *path)


def base_dir(root: str) -> str:
    """
    Return the environment base directory.
    """
    return os.path.join(root_dir(root), "env")


def root_dir(root: str) -> str:
    """
    Return the project root directory.
    """
    return os.path.abspath(root)


@hooks.Actions.PLUGIN_UNLOADED.add()
def _delete_plugin_templates(plugin: str, root: str, _config: Config) -> None:
    """
    Delete plugin env files on unload.
    """
    targets = hooks.Filters.ENV_TEMPLATE_TARGETS.iterate_from_context(
        hooks.Contexts.app(plugin).name
    )
    for src, dst in targets:
        path = pathjoin(root, dst.replace("/", os.sep), src.replace("/", os.sep))
        if os.path.exists(path):
            fmt.echo_info(f"    env - removing folder: {path}")
            try:
                shutil.rmtree(path)
            except PermissionError as e:
                raise exceptions.TutorError(
                    f"Could not delete file {e.filename} from plugin {plugin} in folder {path}"
                )<|MERGE_RESOLUTION|>--- conflicted
+++ resolved
@@ -17,23 +17,9 @@
 
 TEMPLATES_ROOT = str(importlib_resources.files("tutor") / "templates")
 VERSION_FILENAME = "version"
-<<<<<<< HEAD
 BIN_FILE_EXTENSIONS = [".ico", ".jpg", ".patch", ".png", ".ttf", ".woff", ".woff2"]
 TEXT_MIME_TYPES = ["application/xml", "application/json"]
 TEXT_FILE_EXTENSIONS = [".html", ".xml", ".json", ".css", ".js"]
-=======
-BIN_FILE_EXTENSIONS = [
-    ".ico",
-    ".jpg",
-    ".otf",
-    ".patch",
-    ".png",
-    ".ttf",
-    ".webp",
-    ".woff",
-    ".woff2",
-]
->>>>>>> 59b1987f
 JinjaFilter = t.Callable[..., t.Any]
 
 
