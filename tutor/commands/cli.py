--- conflicted
+++ resolved
@@ -1,8 +1,10 @@
 #! /usr/bin/env python3
 import sys
+
 import appdirs
 import click
 import click_repl
+
 from .android import android
 from .config import config_command
 from .context import Context
@@ -13,11 +15,10 @@
 from .plugins import plugins_command, add_plugin_commands
 from .ui import ui
 from .webui import webui
+from ..__about__ import __version__
 from .. import exceptions
 from .. import fmt
 from .. import utils
-from ..__about__ import __version__
-import ctypes, os
 
 def main():
     try:
@@ -52,15 +53,7 @@
 )
 @click.pass_context
 def cli(context, root):
-<<<<<<< HEAD
-    try:
-        is_admin = (os.getuid() == 0)
-    except AttributeError:
-        is_admin = ctypes.windll.shell32.IsUserAnAdmin() != 0
-    if is_admin:
-=======
     if utils.is_root():
->>>>>>> 727c204e
         fmt.echo_alert(
             "You are running Tutor as root. This is strongly not recommended. If you are doing this in order to access"
             " the Docker daemon, you should instead add your user to the 'docker' group. (see https://docs.docker.com"
