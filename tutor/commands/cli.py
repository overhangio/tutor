--- conflicted
+++ resolved
@@ -54,15 +54,7 @@
 )
 @click.pass_context
 def cli(context, root):
-<<<<<<< HEAD
-    if platform == "win32":
-        uid = getpass.getuser()
-    else:
-        uid = os.getuid()
-    if uid == 0:
-=======
     if utils.get_user_id() == 0:
->>>>>>> 2596e5f7
         fmt.echo_alert(
             "You are running Tutor as root. This is strongly not recommended. If you are doing this in order to access"
             " the Docker daemon, you should instead add your user to the 'docker' group. (see https://docs.docker.com"
