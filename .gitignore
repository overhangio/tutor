.*.swp
!.gitignore
TODO
__pycache__
*.egg-info/

/build/
/dist/
<<<<<<< HEAD
/release_description.md

# Unit test/ coverage reports
.coverage
/htmlcov/

# Copied at build-time
/tutor-openedx/tutoropenedx/__about__.py
=======
/release_description.md
>>>>>>> 94941d03
<|MERGE_RESOLUTION|>--- conflicted
+++ resolved
@@ -6,15 +6,8 @@
 
 /build/
 /dist/
-<<<<<<< HEAD
 /release_description.md
 
 # Unit test/ coverage reports
 .coverage
-/htmlcov/
-
-# Copied at build-time
-/tutor-openedx/tutoropenedx/__about__.py
-=======
-/release_description.md
->>>>>>> 94941d03
+/htmlcov/